/*
 * tests_util.hpp
 *
 * Utility functions for tests. (Not really replacing GTest but enough functionality)
 *
 *  Created on: 12 Nov 2022
 *   Author(s): Jorn Reniers, Volkan Kumtepeli
 */

#pragma once

#include <cmath>
#include <cassert>
#include <iostream>

namespace slide::tests {

constexpr bool DEBUG_TESTS = false;

bool TEST(auto &&fun, auto &&fun_name)
{
<<<<<<< HEAD
  std::cout << fun_name << " test is started!" << std::endl;
=======

  if (DEBUG_TESTS)
    std::cout << fun_name << " test is started!" << std::endl;

>>>>>>> 3db53709
  try {
    return fun();
  } catch (...) {
    return false;
  }
  return true;
}

bool NEAR(auto x1, auto x2, double abs_error = 1e-15)
{
  const auto abs_diff = std::abs(x1 - x2);
  if (abs_diff < abs_error)
    return true;
  else {
    std::cerr << "Abs diff: " << abs_diff << " x1: " << x1
              << " x2: " << x2 << '\n';
    return false;
  }
}

bool EQ(double x1, double x2)
{
  return NEAR(x1, x2);
}


} // namespace slide::tests<|MERGE_RESOLUTION|>--- conflicted
+++ resolved
@@ -19,14 +19,10 @@
 
 bool TEST(auto &&fun, auto &&fun_name)
 {
-<<<<<<< HEAD
-  std::cout << fun_name << " test is started!" << std::endl;
-=======
 
   if (DEBUG_TESTS)
     std::cout << fun_name << " test is started!" << std::endl;
 
->>>>>>> 3db53709
   try {
     return fun();
   } catch (...) {
